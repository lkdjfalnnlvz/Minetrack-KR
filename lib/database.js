const sqlite = require('sqlite3')

<<<<<<< HEAD
const { TimeTracker } = require('./time')
=======
const TimeTracker = require('./time')
>>>>>>> 0e5859a8

class Database {
  constructor (app) {
    this._app = app
    this._sql = new sqlite.Database('database.sql')
  }

  ensureIndexes () {
    this._sql.serialize(() => {
      this._sql.run('CREATE TABLE IF NOT EXISTS pings (timestamp BIGINT NOT NULL, ip TINYTEXT, playerCount MEDIUMINT)')
      this._sql.run('CREATE INDEX IF NOT EXISTS ip_index ON pings (ip, playerCount)')
      this._sql.run('CREATE INDEX IF NOT EXISTS timestamp_index on PINGS (timestamp)')
    })
  }

  loadGraphPoints (graphDuration, callback) {
    // Query recent pings
    const endTime = TimeTracker.getEpochMillis()
    const startTime = endTime - graphDuration

    this.getRecentPings(startTime, endTime, pingData => {
      const relativeGraphData = []

      for (const row of pingData) {
        // Load into temporary array
        // This will be culled prior to being pushed to the serverRegistration
        let graphData = relativeGraphData[row.ip]
        if (!graphData) {
          relativeGraphData[row.ip] = graphData = [[], []]
        }

        // DANGER!
        // This will pull the timestamp from each row into memory
        // This is built under the assumption that each round of pings shares the same timestamp
        // This enables all timestamp arrays to have consistent point selection and graph correctly
        graphData[0].push(row.timestamp)
        graphData[1].push(row.playerCount)
      }

      Object.keys(relativeGraphData).forEach(ip => {
        // Match IPs to serverRegistration object
        for (const serverRegistration of this._app.serverRegistrations) {
          if (serverRegistration.data.ip === ip) {
            const graphData = relativeGraphData[ip]

            // Push the data into the instance and cull if needed
            serverRegistration.loadGraphPoints(startTime, graphData[0], graphData[1])

            break
          }
        }
      })

      // Since all timestamps are shared, use the array from the first ServerRegistration
      // This is very dangerous and can break if data is out of sync
      if (Object.keys(relativeGraphData).length > 0) {
        const serverIp = Object.keys(relativeGraphData)[0]
        const timestamps = relativeGraphData[serverIp][0]

        this._app.timeTracker.loadGraphPoints(startTime, timestamps)
      }

      callback()
    })
  }

  loadRecords (callback) {
    let completedTasks = 0

    this._app.serverRegistrations.forEach(serverRegistration => {
      // Find graphPeaks
      // This pre-computes the values prior to clients connecting
      serverRegistration.findNewGraphPeak()

      // Query recordData
      // When complete increment completeTasks to know when complete
      this.getRecord(serverRegistration.data.ip, (playerCount, timestamp) => {
        serverRegistration.recordData = {
          playerCount,
          timestamp: TimeTracker.toSeconds(timestamp)
        }

        // Check if completedTasks hit the finish value
        // Fire callback since #readyDatabase is complete
        if (++completedTasks === this._app.serverRegistrations.length) {
          callback()
        }
      })
    })
  }

  getRecentPings (startTime, endTime, callback) {
    this._sql.all('SELECT * FROM pings WHERE timestamp >= ? AND timestamp <= ?', [
      startTime,
      endTime
    ], (_, data) => callback(data))
  }

  getRecord (ip, callback) {
    this._sql.all('SELECT MAX(playerCount), timestamp FROM pings WHERE ip = ?', [
      ip
    ], (_, data) => callback(data[0]['MAX(playerCount)'], data[0].timestamp))
  }

  insertPing (ip, timestamp, unsafePlayerCount) {
    const statement = this._sql.prepare('INSERT INTO pings (timestamp, ip, playerCount) VALUES (?, ?, ?)')
    statement.run(timestamp, ip, unsafePlayerCount)
    statement.finalize()
  }
}

module.exports = Database<|MERGE_RESOLUTION|>--- conflicted
+++ resolved
@@ -1,10 +1,6 @@
 const sqlite = require('sqlite3')
 
-<<<<<<< HEAD
 const { TimeTracker } = require('./time')
-=======
-const TimeTracker = require('./time')
->>>>>>> 0e5859a8
 
 class Database {
   constructor (app) {
