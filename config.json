--- conflicted
+++ resolved
@@ -9,13 +9,6 @@
 		"pingAll": 3000,
 		"connectTimeout": 2500
 	},
-<<<<<<< HEAD
-	"performance": {
-		"skipUnfurlSrv": false,
-		"unfurlSrvCacheTtl": 120000
-	},
-=======
->>>>>>> 0e5859a8
 	"logToDatabase": false,
 	"graphDuration": 86400000,
 	"serverGraphDuration": 180000
